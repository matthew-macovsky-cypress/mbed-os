--- conflicted
+++ resolved
@@ -1,19 +1,6 @@
-<<<<<<< HEAD
-
-/** \addtogroup platform */
-/** @{*/
-/**
- * \defgroup platform_sleep Sleep functions
- * @{
- */
-
-/* mbed Microcontroller Library
- * Copyright (c) 2006-2017 ARM Limited
-=======
 /*
  * Copyright (c) 2018, ARM Limited, All Rights Reserved
  * SPDX-License-Identifier: Apache-2.0
->>>>>>> 9ddb092d
  *
  * Licensed under the Apache License, Version 2.0 (the "License"); you may
  * not use this file except in compliance with the License.
@@ -27,154 +14,6 @@
  * See the License for the specific language governing permissions and
  * limitations under the License.
  */
-<<<<<<< HEAD
-#ifndef MBED_SLEEP_H
-#define MBED_SLEEP_H
-
-#include "hal/sleep_api.h"
-#include "mbed_toolchain.h"
-#include <stdbool.h>
-
-#ifdef __cplusplus
-extern "C" {
-#endif
-
-/** Sleep manager API
- * The sleep manager provides API to automatically select sleep mode.
- *
- * There are two sleep modes:
- * - sleep
- * - deepsleep
- *
- * Use locking/unlocking deepsleep for drivers that depend on features that
- * are not allowed (=disabled) during the deepsleep. For instance, high frequency
- * clocks.
- *
- * Example:
- * @code
- *
- * void driver::handler()
- * {
- *     if (_sensor.get_event()) {
- *         // any event - we are finished, unlock the deepsleep
- *         sleep_manager_unlock_deep_sleep();
- *         _callback();
- *     }
- * }
- *
- * int driver::measure(event_t event, callback_t& callback)
- * {
- *      _callback = callback;
- *      sleep_manager_lock_deep_sleep();
- *      // start async transaction, we are waiting for an event
- *      return _sensor.start(event, callback);
- * }
- * @endcode
- */
-
-/** Lock the deep sleep mode
- *
- * This locks the automatic deep mode selection.
- * sleep_manager_sleep_auto() will ignore deepsleep mode if
- * this function is invoked at least once (the internal counter is non-zero)
- *
- * Use this locking mechanism for interrupt driven API that are
- * running in the background and deepsleep could affect their functionality
- *
- * The lock is a counter, can be locked up to USHRT_MAX
- * This function is IRQ and thread safe
- */
-void sleep_manager_lock_deep_sleep(void);
-
-/** Unlock the deep sleep mode
- *
- * Use unlocking in pair with sleep_manager_lock_deep_sleep().
- *
- * The lock is a counter, should be equally unlocked as locked
- * This function is IRQ and thread safe
- */
-void sleep_manager_unlock_deep_sleep(void);
-
-/** Get the status of deep sleep allowance for a target
- *
- * @return true if a target can go to deepsleep, false otherwise
- */
-bool sleep_manager_can_deep_sleep(void);
-
-/** Enter auto selected sleep mode. It chooses the sleep or deeepsleep modes based
- *  on the deepsleep locking counter
- *
- * This function is IRQ and thread safe
- *
- * @note
- * If MBED_DEBUG is defined, only hal_sleep is allowed. This ensures the debugger
- * to be active for debug modes.
- *
- */
-void sleep_manager_sleep_auto(void);
-
-/** Send the microcontroller to sleep
- *
- * @note This function can be a noop if not implemented by the platform.
- * @note This function will be a noop in debug mode (debug build profile when MBED_DEBUG is defined).
- * @note This function will be a noop while uVisor is in use.
- * @note This function will be a noop if the following conditions are met:
- *   - The RTOS is present
- *   - The processor turn off the Systick clock during sleep
- *   - The target does not implement tickless mode
- *
- * The processor is setup ready for sleep, and sent to sleep using __WFI(). In this mode, the
- * system clock to the core is stopped until a reset or an interrupt occurs. This eliminates
- * dynamic power used by the processor, memory systems and buses. The processor, peripheral and
- * memory state are maintained, and the peripherals continue to work and can generate interrupts.
- *
- * The processor can be woken up by any internal peripheral interrupt or external pin interrupt.
- *
- * @note
- *  The mbed interface semihosting is disconnected as part of going to sleep, and can not be restored.
- * Flash re-programming and the USB serial port will remain active, but the mbed program will no longer be
- * able to access the LocalFileSystem
- */
-static inline void sleep(void)
-{
-#if !(defined(FEATURE_UVISOR) && defined(TARGET_UVISOR_SUPPORTED))
-#if DEVICE_SLEEP
-#if (MBED_CONF_RTOS_PRESENT == 0) || (DEVICE_STCLK_OFF_DURING_SLEEP == 0) || defined(MBED_TICKLESS)
-    sleep_manager_sleep_auto();
-#endif /* (MBED_CONF_RTOS_PRESENT == 0) || (DEVICE_STCLK_OFF_DURING_SLEEP == 0) || defined(MBED_TICKLESS) */
-#endif /* DEVICE_SLEEP */
-#endif /* !(defined(FEATURE_UVISOR) && defined(TARGET_UVISOR_SUPPORTED)) */
-}
-
-/** Send the microcontroller to deep sleep
- *
- * @note This function can be a noop if not implemented by the platform.
- * @note This function will be a noop in debug mode (debug build profile when MBED_DEBUG is defined)
- * @note This function will be a noop while uVisor is in use.
- *
- * This processor is setup ready for deep sleep, and sent to sleep. This mode
- * has the same sleep features as sleep plus it powers down peripherals and clocks. All state
- * is still maintained.
- *
- * The processor can only be woken up by an external interrupt on a pin or a watchdog timer.
- *
- * @note
- *  The mbed interface semihosting is disconnected as part of going to sleep, and can not be restored.
- * Flash re-programming and the USB serial port will remain active, but the mbed program will no longer be
- * able to access the LocalFileSystem
- */
-
-MBED_DEPRECATED_SINCE("mbed-os-5.6", "One entry point for an application, use sleep()")
-static inline void deepsleep(void)
-{
-#if !(defined(FEATURE_UVISOR) && defined(TARGET_UVISOR_SUPPORTED))
-#if DEVICE_SLEEP
-    sleep_manager_sleep_auto();
-#endif /* DEVICE_SLEEP */
-#endif /* !(defined(FEATURE_UVISOR) && defined(TARGET_UVISOR_SUPPORTED)) */
-}
-=======
->>>>>>> 9ddb092d
 
 #ifndef MBED_MBED_SLEEP_H
 #define MBED_MBED_SLEEP_H
